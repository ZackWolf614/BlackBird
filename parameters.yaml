--- conflicted
+++ resolved
@@ -1,42 +1,33 @@
-mcts :
-  playouts : 100
-  c_PUCT : 0.85
-  temperature :
-    exploration : 1
-    exploitation: 0.1
-
-network :
-  blocks : 2
-  filters : 4
-  eval :
-    dense : 4
-  policy :
-    dirichlet :
-    epsilon : 0.25
-    alpha : 0.03
-  loss :
-    L2_norm : 0.001
-  training :
-    optimizer : momentum
-    momentum : 0.9         # Momentum for SGD with mometum (MomentumOptimizer)
-
-selfplay :
-  epochs : 100              # Number of training sessions to go through
-  learning_rate : 0.0001   # Learning rate for the training optimizer
-<<<<<<< HEAD
-  training_games : 10     # Number of games to generate for each epoch
-  selfplay_tests : 0      # Number of games to have new net play against itself for testing
-  random_tests : 10        # Number of games to have new net play against random player for testing
-
-
-log_dir : 'logDir'
-=======
-  training_games : 100     # Number of games to generate for each epoch
-  selfplay_tests : 10      # Number of games to have new net play against itself for testing
-  random_tests : 10        # Number of games to have new net play against random player for testing
-
-logging :
-  remote_logging : yes
-  log_server : 'localhost'
-
->>>>>>> e2894730
+mcts :
+  playouts : 100
+  c_PUCT : 0.85
+  temperature :
+    exploration : 1
+    exploitation: 0.1
+
+network :
+  blocks : 2
+  filters : 4
+  eval :
+    dense : 4
+  policy :
+    dirichlet :
+    epsilon : 0.25
+    alpha : 0.03
+  loss :
+    L2_norm : 0.001
+  training :
+    optimizer : momentum
+    momentum : 0.9         # Momentum for SGD with mometum (MomentumOptimizer)
+
+selfplay :
+  epochs : 100              # Number of training sessions to go through
+  learning_rate : 0.0001   # Learning rate for the training optimizer
+  training_games : 10     # Number of games to generate for each epoch
+  selfplay_tests : 0      # Number of games to have new net play against itself for testing
+  random_tests : 10        # Number of games to have new net play against random player for testing
+
+logging :
+  log_dir : 'logDir'
+  remote_logging : yes
+  log_server : 'localhost'