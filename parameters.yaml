mcts :
  playouts : 10
  c_PUCT : 0.85
  temperature :
    exploration : 1
    exploitation: 0.1

network :
  blocks : 2
  filters : 4
  eval :
    dense : 4
  policy :
    dirichlet :
      epsilon : 0.25
      alpha : 0.03
  loss :
    L2_norm : 0.001
  training :
    optimizer : adam

selfplay :
<<<<<<< HEAD
  epochs : 10              # Number of training sessions to go through
  learning_rate : 0.0001   # Learning rate for the training optimizer
  training_games : 100     # Number of games to generate for each epoch
  selfplay_tests : 10      # Number of games to have new net play against itself for testing
  random_tests : 10        # Number of games to have new net play against random player for testing

=======
  minibatches : 10
  learning_rate : 0.0001
  selfplay_games : 10
  selfplay_tests : 10
  random_tests : 10

>>>>>>> 23484a27
<|MERGE_RESOLUTION|>--- conflicted
+++ resolved
@@ -1,37 +1,27 @@
-mcts :
-  playouts : 10
-  c_PUCT : 0.85
-  temperature :
-    exploration : 1
-    exploitation: 0.1
-
-network :
-  blocks : 2
-  filters : 4
-  eval :
-    dense : 4
-  policy :
-    dirichlet :
-      epsilon : 0.25
-      alpha : 0.03
-  loss :
-    L2_norm : 0.001
-  training :
-    optimizer : adam
-
-selfplay :
-<<<<<<< HEAD
-  epochs : 10              # Number of training sessions to go through
-  learning_rate : 0.0001   # Learning rate for the training optimizer
-  training_games : 100     # Number of games to generate for each epoch
-  selfplay_tests : 10      # Number of games to have new net play against itself for testing
-  random_tests : 10        # Number of games to have new net play against random player for testing
-
-=======
-  minibatches : 10
-  learning_rate : 0.0001
-  selfplay_games : 10
-  selfplay_tests : 10
-  random_tests : 10
-
->>>>>>> 23484a27
+mcts :
+  playouts : 10
+  c_PUCT : 0.85
+  temperature :
+    exploration : 1
+    exploitation: 0.1
+
+network :
+  blocks : 2
+  filters : 4
+  eval :
+    dense : 4
+  policy :
+    dirichlet :
+      epsilon : 0.25
+      alpha : 0.03
+  loss :
+    L2_norm : 0.001
+  training :
+    optimizer : adam
+
+selfplay :
+  epochs : 10              # Number of training sessions to go through
+  learning_rate : 0.0001   # Learning rate for the training optimizer
+  training_games : 100     # Number of games to generate for each epoch
+  selfplay_tests : 10      # Number of games to have new net play against itself for testing
+  random_tests : 10        # Number of games to have new net play against random player for testing