import numpy as np
import random
from copy import deepcopy

from src.network import network
from src.mcts import mcts
from src.logger import *

def format2DArray(a):
    s = ''
    for r in range(a.shape[0]):
        s += '['
        for c in range(a.shape[1]):
            s += '{:<4.1f}'.format(a[r,c])
        s += ']\n'

    return s


class blackbird(logger):
    def __init__(self, game_framework, parameters):
        self.game_framework = game_framework
        self.parameters = parameters
        
        self.network = network(parameters['network'], load_old=True, writer=True)
<<<<<<< HEAD

        self.states = []
        self.move_probs = []
        self.rewards = []
    
=======
        self.positions = []

        super().__init__(parameters.get('log_dir'))
        
    @canLog(log_file = 'selfPlay.txt')
>>>>>>> 5c6c5f82
    def selfPlay(self, num_games=1, show_game=False):
        """ Use the current network to generate test games for training.
        """
        for game_num in range(num_games):
<<<<<<< HEAD
=======
            self.log('-'*20)
            self.log('New Game: {}'.format(game_num))
            game_states = []
>>>>>>> 5c6c5f82
            new_game = self.game_framework()
            while not new_game.isGameOver():
                tree_search = mcts(new_game, self.network, self.parameters['mcts'])
                selected_move, move_probs = tree_search.getBestMove()
<<<<<<< HEAD
=======
                self.__logMove(new_game, selected_move, move_probs)
                new_game.move(selected_move)
>>>>>>> 5c6c5f82
                
                self.states.append(np.append(
                    new_game.board,
                    np.array([[
                        [[new_game.player] for i in range(new_game.dim)]
                        for j in range(new_game.dim)]]),
                    axis=3))

                self.move_probs.append(move_probs)
                
                new_game.move(selected_move)
                if show_game:
                    new_game.dumpBoard()
                
            result = new_game.getResult()
            for state in self.states:
                player = state[0,0,0,2]
                if player == result:
                    reward = 1
                elif player == -result:
                    reward = -1
                else:
                    reward = 0
                
                self.rewards.append(reward)

    def train(self, learning_rate=0.01):
        """ Use the games generated from selfPlay() to train the network.
        """
<<<<<<< HEAD
        batch_size = self.parameters['network']['training']['batch_size']
        num_batches = round(len(self.states) / batch_size)

        for batch in range(num_batches):
            batch_indices = np.sort(np.random.choice(range(len(self.states)), batch_size, replace=False))[::-1]
            
            batch_states = np.vstack([self.states[ind] for ind in batch_indices])
            batch_move_probs = np.vstack([self.move_probs[ind] for ind in batch_indices])
            batch_rewards = np.array([self.rewards[ind] for ind in batch_indices])

            self.network.train(batch_states, batch_rewards, batch_move_probs, learning_rate=learning_rate)

            for index in batch_indices:
                self.states.pop(index)
                self.move_probs.pop(index)
                self.rewards.pop(index)

            if len(self.states) < batch_size:
                break
                
        self.states = []
        self.move_probs = []
        self.rewards = []
            
=======
        for position in self.positions:
            self.network.train(position['state'], position['reward'], position['move_probs'], learning_rate)
            del position
    
    @canLog(log_file = 'testNewNetwork.txt')
>>>>>>> 5c6c5f82
    def testNewNetwork(self, num_trials=25, against_random=False, against_simple=False):
        """ Test the trained network against an old version of the network
            or against a bot playing random moves.
        """
        new_network_score = 0
        if not against_random:
            old_network = network(self.parameters['network'], load_old=True)
        
        for trial in range(num_trials):
            if not against_random and not against_simple:
                self.log('-'*20)
                self.log('Playing trial {}'.format(trial))
            new_game = self.game_framework()
            
            old_network_color = random.choice([1, -1])
            new_network_color = -old_network_color

            if against_simple:
                simple_parameters = deepcopy(self.parameters)
                simple_parameters['mcts']['playouts'] = 1
            
            current_player = 1
            while True:
                if current_player == old_network_color:
                    if against_random:
                        move = random.choice(new_game.getLegalMoves())
                    elif against_simple:
                        tree_search = mcts(new_game, self.network, simple_parameters['mcts'], train=False)
                        move, _ = tree_search.getBestMove()
                    else:
                        tree_search = mcts(new_game, old_network, self.parameters['mcts'], train=False)
                        move, _ = tree_search.getBestMove()
                    new_game.move(move)
                else:
                    tree_search = mcts(new_game, self.network, self.parameters['mcts'], train=False)
                    move, move_probs = tree_search.getBestMove()
                    self.__logMove(new_game, move, move_probs)
                    new_game.move(move)
                
                if new_game.isGameOver():
                    break
                    
                current_player *= -1
                
            result = new_game.getResult()
            new_network_score += 1 if result == new_network_color else (-1 if result == old_network_color else 0)
            
        if abs(new_network_score) == num_trials:
            self.network.loadModel()
            return 0
        
        if new_network_score > num_trials*0.05:
            self.network.saveModel()

        if not against_random:
            old_network.sess.close()
            del old_network
        
        return new_network_score


    def __logMove(self, board, move, probabilities):
        self.log('\nState')
        self.log('{}'.format(str(board)))
        m = np.zeros((3,3))
        m[move] = 1.0
        self.log(format2DArray(probabilities.reshape((3,3)).transpose()))
        self.log(format2DArray(m))
        return

    

     <|MERGE_RESOLUTION|>--- conflicted
+++ resolved
@@ -23,38 +23,27 @@
         self.parameters = parameters
         
         self.network = network(parameters['network'], load_old=True, writer=True)
-<<<<<<< HEAD
-
+        
         self.states = []
         self.move_probs = []
         self.rewards = []
-    
-=======
-        self.positions = []
-
+      
         super().__init__(parameters.get('log_dir'))
         
     @canLog(log_file = 'selfPlay.txt')
->>>>>>> 5c6c5f82
     def selfPlay(self, num_games=1, show_game=False):
         """ Use the current network to generate test games for training.
         """
         for game_num in range(num_games):
-<<<<<<< HEAD
-=======
             self.log('-'*20)
             self.log('New Game: {}'.format(game_num))
-            game_states = []
->>>>>>> 5c6c5f82
+            
             new_game = self.game_framework()
             while not new_game.isGameOver():
                 tree_search = mcts(new_game, self.network, self.parameters['mcts'])
                 selected_move, move_probs = tree_search.getBestMove()
-<<<<<<< HEAD
-=======
                 self.__logMove(new_game, selected_move, move_probs)
                 new_game.move(selected_move)
->>>>>>> 5c6c5f82
                 
                 self.states.append(np.append(
                     new_game.board,
@@ -84,7 +73,6 @@
     def train(self, learning_rate=0.01):
         """ Use the games generated from selfPlay() to train the network.
         """
-<<<<<<< HEAD
         batch_size = self.parameters['network']['training']['batch_size']
         num_batches = round(len(self.states) / batch_size)
 
@@ -108,14 +96,8 @@
         self.states = []
         self.move_probs = []
         self.rewards = []
-            
-=======
-        for position in self.positions:
-            self.network.train(position['state'], position['reward'], position['move_probs'], learning_rate)
-            del position
-    
+        
     @canLog(log_file = 'testNewNetwork.txt')
->>>>>>> 5c6c5f82
     def testNewNetwork(self, num_trials=25, against_random=False, against_simple=False):
         """ Test the trained network against an old version of the network
             or against a bot playing random moves.
