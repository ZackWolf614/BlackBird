--- conflicted
+++ resolved
@@ -2,11 +2,8 @@
 from RandomMCTS import RandomMCTS
 from FixedMCTS import FixedMCTS
 from Network import Network
-<<<<<<< HEAD
 from DataManager import Connection
-=======
 from NetworkFactory import NetworkFactory
->>>>>>> e229b0f6
 
 import functools
 import random
@@ -31,65 +28,6 @@
         self.PriorsStr = priorsStr
         self.Probabilities = probabilities
 
-<<<<<<< HEAD
-        Attributes:
-            BoardState: A GameState object which holds the rules of the game
-                BlackBird is intended to learn.
-            Connection: A DataManager.Connection object which communicates with
-                an external database.
-            bbParameters: A dictionary holding algorithmic parameters, usually
-                read in from parameters.yaml in the root of the project.
-            boardShape: A list of integers representing the dimension of the
-                board game to be learned.
-    """
-    class TrainingExample(object):
-        def __init__(self, state, value, childValues, childValuesStr,
-                     probabilities, priors, priorsStr, boardShape):
-
-            self.State = state
-            self.Value = value
-            self.BoardShape = boardShape
-            self.ChildValues = childValues if childValues is not None else None
-            self.ChildValuesStr = childValuesStr if childValuesStr is not None else None
-            self.Reward = None
-            self.Priors = priors
-            self.PriorsStr = priorsStr
-            self.Probabilities = probabilities
-
-        def __str__(self):
-            state = str(self.State)
-            value = 'Value: {}'.format(self.Value)
-            childValues = 'Child Values: \n{}'.format(self.ChildValuesStr)
-            reward = 'Reward:\n{}'.format(self.Reward)
-            probs = 'Probabilities:\n{}'.format(
-                self.Probabilities.reshape(self.BoardShape))
-            priors = '\nPriors:\n{}\n'.format(self.PriorsStr)
-
-            return '\n'.join([state, value, childValues, reward, probs, priors])
-
-    def __init__(self, boardState, tfLog=False, teacher=False,
-                 **parameters):
-
-        self.BoardState = boardState
-        self.Connection = Connection()
-        self.bbParameters = parameters
-        self.boardShape = boardState().BoardShape
-
-        mctsParams = parameters.get('mcts')
-        MCTS.__init__(self, **mctsParams)
-
-        networkParams = parameters.get('network')
-        Network.__init__(self, tfLog, self.boardShape, boardState.LegalMoves,
-                         teacher=teacher, **networkParams)
-
-        self.Connection.PutArchitecture(self.GetSerializedArch())
-
-    def GenerateTrainingSamples(self, nGames, temp):
-        """ Generates self-play games to learn from.
-
-            This method generates `nGames` self-play games, and returns them as
-            a list of `TrainingExample` objects.
-=======
     def __str__(self):
         state = str(self.State)
         value = 'Value: {}'.format(self.Value)
@@ -98,64 +36,17 @@
         probs = 'Probabilities:\n{}'.format(
             self.Probabilities.reshape(self.BoardShape))
         priors = '\nPriors:\n{}\n'.format(self.PriorsStr)
->>>>>>> e229b0f6
 
         return '\n'.join([state, value, childValues, reward, probs, priors])
 
 
-<<<<<<< HEAD
-            Raises:
-                ValueError: nGames was not a positive integer.
-        """
-        if nGames <= 0:
-            raise ValueError('Use a positive integer for number of games.')
-
-        examples = []
-
-        for _ in range(nGames):
-            gameHistory = []
-            state = self.BoardState()
-            lastAction = None
-            winner = None
-            self.DropRoot()
-            while winner is None:
-                (nextState, v, currentProbabilties) = self.FindMove(state, temp)
-                childValues = self.Root.ChildWinRates()
-                example = self.TrainingExample(state, 1 - v, childValues,
-                                               state.EvalToString(
-                                                   childValues), currentProbabilties, self.Root.Priors,
-                                               state.EvalToString(self.Root.Priors), state.LegalActionShape())
-                state = nextState
-                self.MoveRoot(state)
-                winner = state.Winner(lastAction)
-                gameHistory.append(example)
-
-            example = self.TrainingExample(state, None, None, None,
-                                           np.zeros(
-                                               [len(currentProbabilties)]),
-                                           np.zeros(
-                                               [len(currentProbabilties)]),
-                                           np.zeros(
-                                               [len(currentProbabilties)]),
-                                           state.LegalActionShape())
-            gameHistory.append(example)
-=======
 def TestRandom(model, temp, numTests):
     return TestModels(model, RandomMCTS(), temp, numTests)
->>>>>>> e229b0f6
-
-
-<<<<<<< HEAD
-                if self.bbParameters.get('localLogging'):
-                    serialized = state.SerializeState(example.State, example.Probabilities, example.Reward)
-                    self.Connection.PutGame(state.GameType, serialized)
-
-            examples += gameHistory
-=======
+
+
 def TestPrevious(model, temp, numTests):
     """ Plays the current BlackBird instance against the previous version of
     BlackBird's neural network.
->>>>>>> e229b0f6
 
     Args:
         `model`: The Blackbird model to test
